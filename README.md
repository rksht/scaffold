--- conflicted
+++ resolved
@@ -2,16 +2,8 @@
 * Foundation library by Bitsquid
 * argparse by Cofyc
 
-
 And some additions by me
-<<<<<<< HEAD
 * A usual scanner for usual tokenizing.
 * A json loader.
 * An arena allocator.
 * A POD-key hash based on foundation's hash
-=======
-- A usual scanner for usual tokenizing.
-- A json loader.
-- An arena allocator.
-- A POD-key hash based on foundation's hash
->>>>>>> 0f79e3ce
